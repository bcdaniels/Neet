# Copyright 2017 ELIFE. All rights reserved.
# Use of this source code is governed by a MIT
# license that can be found in the LICENSE file.
import numpy as np
import unittest
from collections import Counter
from neet.automata import ECA
<<<<<<< HEAD
from neet.boolean import WTNetwork
=======
>>>>>>> 12335b52
from neet.boolean.examples import s_pombe, s_cerevisiae, c_elegans
from neet.synchronous import *
from .mock import MockObject, MockFixedSizedNetwork

class TestSynchronous(unittest.TestCase):
    """
    Unit tests for the ``neet.synchronous`` module
    """
    def test_trajectory_not_network(self):
        """
        ``trajectory`` should raise a type error if ``net`` is not a network
        """
        with self.assertRaises(TypeError):
            list(trajectory(5, [1, 2, 3]))

        with self.assertRaises(TypeError):
            list(trajectory(MockObject(), [1, 2, 3]))

        with self.assertRaises(TypeError):
            list(trajectory(MockFixedSizedNetwork, [1, 2, 3]))

    def test_trajectory_too_short(self):
        """
        ``trajectory`` should raise a value error if ``timeseries`` is less
        than 1
        """
        with self.assertRaises(ValueError):
            list(trajectory(MockFixedSizedNetwork(), [1, 2, 3], timesteps=0))

        with self.assertRaises(ValueError):
            list(trajectory(MockFixedSizedNetwork(), [1, 2, 3], timesteps=-1))

    def test_trajectory_eca(self):
        """
        test ``trajectory`` on ECAs
        """
        rule30 = ECA(30)
        with self.assertRaises(ValueError):
            list(trajectory(rule30, []))

        xs = [0, 1, 0]
        got = list(trajectory(rule30, xs))
        self.assertEqual([0, 1, 0], xs)
        self.assertEqual([[0, 1, 0], [1, 1, 1]], got)

        got = list(trajectory(rule30, xs, timesteps=2))
        self.assertEqual([0, 1, 0], xs)
        self.assertEqual([[0, 1, 0], [1, 1, 1], [0, 0, 0]], got)

    def test_trajectory_eca_encoded(self):
        """
        test ``trajectory`` on ECAs; encoding the states
        """
        rule30 = ECA(30)
        with self.assertRaises(ValueError):
            list(trajectory(rule30, [], encode=True))

        state = [0, 1, 0]
        got = list(trajectory(rule30, state, encode=True))
        self.assertEqual([0, 1, 0], state)
        self.assertEqual([2, 7], got)

        got = list(trajectory(rule30, state, timesteps=2, encode=True))
        self.assertEqual([0, 1, 0], state)
        self.assertEqual([2, 7, 0], got)

    def test_trajectory_wtnetwork(self):
        """
        test ``trajectory`` on WTNetworks
        """
        net = WTNetwork(
            weights=[[1, 0], [-1, 0]],
            thresholds=[0.5, 0.0],
            theta=WTNetwork.positive_threshold
        )

        state = [0, 0]
        got = list(trajectory(net, state))
        self.assertEqual([0, 0], state)
        self.assertEqual([[0, 0], [0, 1]], got)

        got = list(trajectory(net, state, timesteps=3))
        self.assertEqual([0, 0], state)
        self.assertEqual([[0, 0], [0, 1], [0, 1], [0, 1]], got)

    def test_trajectory_wtnetwork_encoded(self):
        """
        test ``trajectory`` on WTNetworks; encoding the states
        """
        net = WTNetwork(
            weights=[[1, 0], [-1, 0]],
            thresholds=[0.5, 0.0],
            theta=WTNetwork.positive_threshold
        )

        state = [0, 0]
        got = list(trajectory(net, state, encode=True))
        self.assertEqual([0, 0], state)
        self.assertEqual([0, 2], got)

        got = list(trajectory(net, state, timesteps=3, encode=True))
        self.assertEqual([0, 0], state)
        self.assertEqual([0, 2, 2, 2], got)

    def test_transitions_not_network(self):
        """
        ``transitions`` should raise a type error if ``net`` is not a network
        """
        with self.assertRaises(TypeError):
            list(transitions(MockObject(), 5))

    def test_transitions_not_fixed_sized(self):
        """
        ``transitions`` should raise an error if ``net`` is not fixed sized
        and ``size`` is ``None``
        """
        with self.assertRaises(ValueError):
            list(transitions(ECA(30), size=None))

    def test_transitions_fixed_sized(self):
        """
        ``transitions`` should raise an error if ``net`` is fixed sized and
        ``size`` is not ``None``
        """
        with self.assertRaises(ValueError):
            list(transitions(MockFixedSizedNetwork, size=3))

    def test_transitions_eca(self):
        """
        test ``transitions`` on ECAs; encoding the states
        """
        rule30 = ECA(30)

        got = list(transitions(rule30, size=1))
        self.assertEqual([[0], [0]], got)

        got = list(transitions(rule30, size=2))
        self.assertEqual([[0, 0], [1, 0], [0, 1], [0, 0]], got)

        got = list(transitions(rule30, size=3))
        self.assertEqual([[0, 0, 0], [1, 1, 1], [1, 1, 1], [1, 0, 0],
                          [1, 1, 1], [0, 0, 1], [0, 1, 0], [0, 0, 0]], got)

    def test_transitions_eca_encoded(self):
        """
        test ``transitions`` on ECAs; encoding the states
        """
        rule30 = ECA(30)

        got = list(transitions(rule30, size=1, encode=True))
        self.assertEqual([0, 0], got)

        got = list(transitions(rule30, size=2, encode=True))
        self.assertEqual([0, 1, 2, 0], got)

        got = list(transitions(rule30, size=3, encode=True))
        self.assertEqual([0, 7, 7, 1, 7, 4, 2, 0], got)

    def test_transitions_wtnetwork(self):
        """
        test ``transitions`` on WTNetworks
        """
        net = WTNetwork(
            weights=[[1, 0], [-1, 1]],
            thresholds=[0.5, 0.0],
            theta=WTNetwork.positive_threshold
        )

        got = list(transitions(net))
        self.assertEqual([[0, 1], [1, 0], [0, 1], [1, 1]], got)

    def test_transitions_wtnetwork_encoded(self):
        """
        test ``transitions`` on WTNetworks; encoding the states
        """
        net = WTNetwork(
            weights=[[1, 0], [-1, 1]],
            thresholds=[0.5, 0.0],
            theta=WTNetwork.positive_threshold
        )

        got = list(transitions(net, encode=True))
        self.assertEqual([2, 1, 2, 3], got)

    def test_transition_graph_not_network(self):
        """
        ``transitions_graph`` should raise an error if ``net`` is not a network
        """
        with self.assertRaises(TypeError):
            transition_graph(MockObject())

    def test_transition_graph_variable_sized(self):
        """
        ``transitions_graph`` should raise an error if ``net`` is variable sized
        and ``size`` is ``None``
        """
        with self.assertRaises(ValueError):
            transition_graph(ECA(30))

    def test_transition_graph_fixed_sized(self):
        """
        ``transitions_graph`` should raise an error if ``net`` is fixed sized
        and ``size`` is not ``None``
        """
        with self.assertRaises(ValueError):
            transition_graph(MockFixedSizedNetwork(), size=5)

    def test_transition_graph_eca(self):
        """
        test ``transitions_graph`` on ``ECA``
        """
        graph = transition_graph(ECA(30), size=8)
        self.assertEqual(256, graph.number_of_nodes())
        self.assertEqual(256, graph.number_of_edges())

    def test_transition_graph_s_pombe(self):
        """
        test ``transitions_graph`` on ``s_pombe``
        """
        volume = s_pombe.state_space().volume
        graph = transition_graph(s_pombe)
        self.assertEqual(volume, graph.number_of_nodes())
        self.assertEqual(volume, graph.number_of_edges())

    def test_attractors_invalid_net(self):
        """
        ``attractors`` should raise an error if ``net`` is neither a network
        nor a networkx digraph
        """
        with self.assertRaises(TypeError):
            attractors('blah')

        with self.assertRaises(TypeError):
            attractors(MockObject())

        with self.assertRaises(TypeError):
            attractors(nx.Graph())

    def test_attractors_variable_sized(self):
        """
        ``attractors`` should raise an error if ``net`` is a variable sized
        network and ``size`` is ``None``
        """
        with self.assertRaises(ValueError):
            attractors(ECA(30), size=None)

    def test_attractors_fixed_sized(self):
        """
        ``attractors`` should raise an error if ``net`` is either a fixed sized
        network or a networkx digraph, and ``size`` is not ``None``
        """
        with self.assertRaises(ValueError):
            attractors(MockFixedSizedNetwork(), size=5)

        with self.assertRaises(ValueError):
            attractors(nx.DiGraph(), size=5)

    def test_attractors_eca(self):
        """
        test ``attractors`` on ECA
        """
        networks = [(ECA(30), 2, 3), (ECA(30), 3, 1), (ECA(30), 4, 4),
                    (ECA(30), 5, 2), (ECA(30), 6, 3), (ECA(110), 2, 1),
                    (ECA(110), 3, 1), (ECA(110), 4, 3), (ECA(110), 5, 1),
                    (ECA(110), 6, 3)]
        for rule, width, size in networks:
            self.assertEqual(size, len(list(attractors(rule, width))))

    def test_attractors_wtnetworks(self):
        """
        test ``attractors`` on WTNetworks
        """
        networks = [(s_pombe, 13), (s_cerevisiae, 7), (c_elegans, 5)]
        for net, size in networks:
            self.assertEqual(size, len(list(attractors(net))))

    def test_attractors_transition_graph(self):
        """
        test ``attractors`` on ``s_pombe`` transition graph
        """
        att_from_graph = list(attractors(transition_graph(s_pombe)))
        att_from_network = list(attractors(s_pombe))
        self.assertEqual(att_from_network, att_from_graph)

    def test_basins_invalid_net(self):
        """
        ``basins`` should raise an error if ``net`` is neither a network nor a
        networkx digraph
        """
        with self.assertRaises(TypeError):
            basins('blah')

        with self.assertRaises(TypeError):
<<<<<<< HEAD
            basins(MockObject)

        with self.assertRaises(TypeError):
            basins(nx.Graph())

    def test_basins_variable_sized(self):
        """
        ``basins`` should raise an error if ``net`` is a variable sized network
        and ``size`` is ``None``
        """
        with self.assertRaises(ValueError):
            basins(ECA(30), size=None)

    def test_basins_fixed_sized(self):
        """
        ``basins`` should raise an error if ``net`` is a fized sized network
        and ``size`` is not ``None``
        """
        with self.assertRaises(ValueError):
            basins(MockFixedSizedNetwork, size=5)

    def test_basins_transition_graph(self):
        """
        test ``basins`` on ``s_pombe`` transition graph
        """
        from_graph = basins(transition_graph(s_pombe))
        from_network = basins(s_pombe)

        edges_from_graph = [g.edges() for g in from_graph]
        edges_from_network = [g.edges() for g in from_network]

        self.assertEqual(edges_from_network, edges_from_graph)

    def test_basins_eca(self):
        """
        test ``basins`` on ECAs
        """
        networks = [(ECA(30), 2, [2, 1, 1]), (ECA(30), 3, [8]),
                    (ECA(30), 4, [2, 12, 1, 1]), (ECA(30), 5, [2, 30]),
                    (ECA(30), 6, [62, 1, 1]), (ECA(110), 2, [4]),
                    (ECA(110), 3, [8]), (ECA(110), 4, [4, 6, 6]),
                    (ECA(110), 5, [32]), (ECA(110), 6, [10, 27, 27])]

        for net, width, basin_sizes in networks:
            basin_counter = Counter([len(c) for c in basins(net, size=width)])
            self.assertEqual(Counter(basin_sizes), basin_counter)


    def test_basins_wtnetwork(self):
        """
        test ``basins`` on WTNetworks
        """
        networks = [(s_pombe, [378, 2, 2, 2, 104, 6, 6, 2, 2, 2, 2, 2, 2]),
                    (s_cerevisiae, [7, 1764, 151, 1, 9, 109, 7]),
                    (c_elegans, [4, 219, 12, 5, 16])]

        for net, basin_sizes in networks:
            basin_counter = Counter([len(c) for c in basins(net)])
            self.assertEqual(Counter(basin_sizes), basin_counter)
=======
            basins(nx.Graph()) # (undirected)


    def test_timeseries_not_network(self):
        with self.assertRaises(TypeError):
            timeseries(5, timesteps=2)

        with self.assertRaises(TypeError):
            timeseries(MockObject(), timesteps=2)


    def test_timeseries_not_fixed_sized(self):
        with self.assertRaises(ValueError):
            timeseries(ECA(30), timesteps=5)


    def test_timeseries_fixed_sized_with_size(self):
        with self.assertRaises(ValueError):
            timeseries(MockFixedSizedNetwork(), size=5, timesteps=5)


    def test_timeseries_too_short(self):
        with self.assertRaises(ValueError):
            timeseries(MockFixedSizedNetwork(), timesteps=0)

        with self.assertRaises(ValueError):
            timeseries(MockFixedSizedNetwork(), timesteps=-1)


    def test_timeseries_wtnetworks(self):
        for (net, size) in [(s_pombe,9), (s_cerevisiae,11), (c_elegans,8)]:
            time = 10
            series = timeseries(net, timesteps=time)
            self.assertEqual((size, 2**size, time+1), series.shape)
            for (index, state) in enumerate(net.state_space().states()):
                for (t, expect) in enumerate(trajectory(net, state, n=time)):
                    got = series[:, index, t]
                    self.assertTrue(np.array_equal(expect, got))


    def test_timeseries_eca(self):
        rule = ECA(30)
        for size in [5,7,11]:
            time = 10
            series = timeseries(rule, timesteps=time, size=size)
            self.assertEqual((size, 2**size, time+1), series.shape)
            for (index, state) in enumerate(rule.state_space(size).states()):
                for t, expect in enumerate(trajectory(rule, state, n=time)):
                    got = series[:, index, t]
                    self.assertTrue(np.array_equal(expect, got))
>>>>>>> 12335b52
<|MERGE_RESOLUTION|>--- conflicted
+++ resolved
@@ -5,10 +5,7 @@
 import unittest
 from collections import Counter
 from neet.automata import ECA
-<<<<<<< HEAD
 from neet.boolean import WTNetwork
-=======
->>>>>>> 12335b52
 from neet.boolean.examples import s_pombe, s_cerevisiae, c_elegans
 from neet.synchronous import *
 from .mock import MockObject, MockFixedSizedNetwork
@@ -302,7 +299,6 @@
             basins('blah')
 
         with self.assertRaises(TypeError):
-<<<<<<< HEAD
             basins(MockObject)
 
         with self.assertRaises(TypeError):
@@ -362,7 +358,6 @@
         for net, basin_sizes in networks:
             basin_counter = Counter([len(c) for c in basins(net)])
             self.assertEqual(Counter(basin_sizes), basin_counter)
-=======
             basins(nx.Graph()) # (undirected)
 
 
@@ -412,5 +407,4 @@
             for (index, state) in enumerate(rule.state_space(size).states()):
                 for t, expect in enumerate(trajectory(rule, state, n=time)):
                     got = series[:, index, t]
-                    self.assertTrue(np.array_equal(expect, got))
->>>>>>> 12335b52
+                    self.assertTrue(np.array_equal(expect, got))